--- conflicted
+++ resolved
@@ -97,7 +97,6 @@
 	if err := ioutil.WriteFile(jsonPath(root), jsonData, 0600); err != nil {
 		return err
 	}
-<<<<<<< HEAD
 	// Compute and save the size of the rootfs
 	size, err := utils.TreeSize(rootfs)
 	if err != nil {
@@ -106,24 +105,6 @@
 	img.Size = size
 	if err := img.SaveSize(root); err != nil {
 		return err
-=======
-
-	return StoreSize(img, root)
-}
-
-func StoreSize(img *Image, root string) error {
-	layer := layerPath(root)
-
-	var totalSize int64
-	filepath.Walk(layer, func(path string, fileInfo os.FileInfo, err error) error {
-		totalSize += fileInfo.Size()
-		return nil
-	})
-	img.Size = totalSize
-
-	if err := ioutil.WriteFile(path.Join(root, "layersize"), []byte(strconv.Itoa(int(totalSize))), 0600); err != nil {
-		return nil
->>>>>>> 9d867a38
 	}
 
 	return nil
@@ -142,47 +123,11 @@
 }
 
 // TarLayer returns a tar archive of the image's filesystem layer.
-<<<<<<< HEAD
-func (image *Image) TarLayer(compression archive.Compression) (archive.Archive, error) {
-	if image.graph == nil {
-		return nil, fmt.Errorf("Can't load storage driver for unregistered image %s", image.ID)
-	}
-	layerPath, err := image.graph.driver.Get(image.ID)
-=======
 func (img *Image) TarLayer(compression archive.Compression) (archive.Archive, error) {
-	layerPath, err := img.layer()
-	if err != nil {
-		return nil, err
-	}
-	return archive.Tar(layerPath, compression)
-}
-
-func (img *Image) Mount(root, rw string) error {
-	if mounted, err := Mounted(root); err != nil {
-		return err
-	} else if mounted {
-		return fmt.Errorf("%s is already mounted", root)
-	}
-	layers, err := img.layers()
-	if err != nil {
-		return err
-	}
-	// Create the target directories if they don't exist
-	if err := os.Mkdir(root, 0755); err != nil && !os.IsExist(err) {
-		return err
-	}
-	if err := os.Mkdir(rw, 0755); err != nil && !os.IsExist(err) {
-		return err
-	}
-	if err := MountAUFS(layers, rw, root); err != nil {
-		return err
-	}
-	return nil
-}
-
-func (img *Image) Changes(rw string) ([]Change, error) {
-	layers, err := img.layers()
->>>>>>> 9d867a38
+	if img.graph == nil {
+		return nil, fmt.Errorf("Can't load storage driver for unregistered image %s", img.ID)
+	}
+	layerPath, err := img.graph.driver.Get(img.ID)
 	if err != nil {
 		return nil, err
 	}
@@ -224,43 +169,6 @@
 	return parents, nil
 }
 
-<<<<<<< HEAD
-=======
-// layers returns all the filesystem layers needed to mount an image
-// FIXME: @shykes refactor this function with the new error handling
-//        (I'll do it if I have time tonight, I focus on the rest)
-func (img *Image) layers() ([]string, error) {
-	var (
-		list []string
-		e    error
-	)
-	if err := img.WalkHistory(
-		func(img *Image) (err error) {
-			if layer, err := img.layer(); err != nil {
-				e = err
-			} else if layer != "" {
-				list = append(list, layer)
-			}
-			return err
-		},
-	); err != nil {
-		return nil, err
-	} else if e != nil { // Did an error occur inside the handler?
-		return nil, e
-	}
-	if len(list) == 0 {
-		return nil, fmt.Errorf("No layer found for image %s\n", img.ID)
-	}
-
-	// Inject the dockerinit layer (empty place-holder for mount-binding dockerinit)
-	dockerinitLayer, err := img.getDockerInitLayer()
-	if err != nil {
-		return nil, err
-	}
-	return append([]string{dockerinitLayer}, list...), nil
-}
-
->>>>>>> 9d867a38
 func (img *Image) WalkHistory(handler func(*Image) error) (err error) {
 	currentImg := img
 	for currentImg != nil {
